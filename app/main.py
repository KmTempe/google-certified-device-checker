from __future__ import annotations

import asyncio
import logging
import os
from collections.abc import AsyncIterator
from contextlib import asynccontextmanager
from functools import lru_cache
from pathlib import Path
from typing import Optional

import pandas as pd
from fastapi import FastAPI, HTTPException, Query, Request, Response
from fastapi.middleware.cors import CORSMiddleware
from pydantic import BaseModel
from slowapi import Limiter, _rate_limit_exceeded_handler
from slowapi.errors import RateLimitExceeded
from slowapi.middleware import SlowAPIMiddleware

APP_TITLE = "Google Certified Device Checker"
CSV_FILENAME = "supported_devices.csv"
DEFAULT_LIMIT = 50


def _load_env_file(path: Path) -> None:
    if not path.exists():
        return

    try:
        for raw_line in path.read_text(encoding="utf-8").splitlines():
            line = raw_line.strip()
            if not line or line.startswith("#"):
                continue

            if "=" not in line:
                continue

            key, value = line.split("=", 1)
            key = key.strip()
            if not key:
                continue

            parsed = value.strip().strip('"').strip("'")
            os.environ.setdefault(key, parsed)
    except OSError:
        # Ignore file access issues to avoid failing app startup when env file is missing.
        return


_load_env_file(Path(__file__).resolve().parent / ".env.local")


def _read_bool_env(name: str, default: bool = False) -> bool:
    raw_value = os.getenv(name)
    if raw_value is None:
        return default
    normalized = raw_value.strip().lower()
    return normalized in {"1", "true", "yes", "on"}


def _read_float_env(name: str, default: float = 0.0) -> float:
    raw_value = os.getenv(name)
    if raw_value is None:
        return default
    try:
        return float(raw_value)
    except ValueError:
        return default


RATE_LIMIT_LOG_ENABLED = _read_bool_env("RATE_LIMIT_LOG_ENABLED", default=False)

_rate_limit_logger = logging.getLogger("rate_limit")

if RATE_LIMIT_LOG_ENABLED:
    LOG_DIR = Path(__file__).resolve().parent.parent / "logs"
    LOG_DIR.mkdir(exist_ok=True)
    RATE_LIMIT_LOG = LOG_DIR / "rate_limited_clients.log"

    if not _rate_limit_logger.handlers:
        _rate_limit_logger.setLevel(logging.INFO)
        handler = logging.FileHandler(RATE_LIMIT_LOG)
        handler.setFormatter(logging.Formatter("%(asctime)s %(message)s"))
        _rate_limit_logger.addHandler(handler)
else:
    if not _rate_limit_logger.handlers:
        _rate_limit_logger.addHandler(logging.NullHandler())


SIMULATE_COLD_START = _read_bool_env("SIMULATE_COLD_START", default=False)
COLD_START_DELAY_SECONDS = max(
    0.0, _read_float_env("COLD_START_DELAY_SECONDS", default=0.0)
)

_cold_start_pending = SIMULATE_COLD_START and COLD_START_DELAY_SECONDS > 0.0
_cold_start_lock: asyncio.Lock | None = None
_cold_start_task: asyncio.Task[None] | None = None


def _data_path() -> Path:
    return Path(__file__).resolve().parent.parent / CSV_FILENAME


class DeviceRecord(BaseModel):
    retail_branding: str
    marketing_name: str
    device: str
    model: str


class DeviceLookupResponse(BaseModel):
    total_matches: int
    limit: int
    page: int
    total_pages: int
    results: list[DeviceRecord]


@lru_cache(maxsize=1)
def _detect_encoding(path: Path) -> str:
    with path.open("rb") as handle:
        prefix = handle.read(4)
    if prefix.startswith(b"\xff\xfe") or prefix.startswith(b"\xfe\xff"):
        return "utf-16"
    if prefix.startswith(b"\xef\xbb\xbf"):
        return "utf-8-sig"
    return "utf-8"


def _load_dataset() -> pd.DataFrame:
    data_path = _data_path()
    if not data_path.exists():
        raise RuntimeError(
            f"Expected CSV dataset at '{data_path}', but the file was not found."
        )

    encoding = _detect_encoding(data_path)
    try:
        df = pd.read_csv(data_path, dtype=str, encoding=encoding).fillna("")
    except UnicodeDecodeError as exc:  # pragma: no cover - defensive only
        raise RuntimeError(
            "Failed to decode CSV. If the file encoding is unusual, convert it to UTF-8."
        ) from exc
    df.columns = [
        "retail_branding",
        "marketing_name",
        "device",
        "model",
    ]

    # Normalize spaces for consistent matching.
    for column in df.columns:
        df[column] = df[column].str.strip()

    return df


def _filter_devices(
    *,
    brand: Optional[str],
    marketing_name: Optional[str],
    device: Optional[str],
    model: Optional[str],
    limit: int,
    page: int,
) -> DeviceLookupResponse:
    if limit <= 0:
        raise HTTPException(status_code=400, detail="limit must be a positive integer")
    if page <= 0:
        raise HTTPException(status_code=400, detail="page must be a positive integer")

    df = _load_dataset()
    mask = pd.Series(True, index=df.index)

    if brand:
        mask &= df["retail_branding"].str.contains(brand, case=False, na=False, regex=False)
    if marketing_name:
        mask &= df["marketing_name"].str.contains(
            marketing_name, case=False, na=False, regex=False
        )
    if device:
        mask &= df["device"].str.contains(device, case=False, na=False, regex=False)
    if model:
        mask &= df["model"].str.contains(model, case=False, na=False, regex=False)

    filtered = df[mask]
    total_matches = int(filtered.shape[0])
    if total_matches == 0:
        total_pages = 0
    else:
        total_pages = int(-(-total_matches // limit))

    offset = (page - 1) * limit
    if offset >= total_matches:
        limited = filtered.iloc[0:0]
    else:
        limited = filtered.iloc[offset : offset + limit]

    results = [
        DeviceRecord(
            retail_branding=str(row.retail_branding),
            marketing_name=str(row.marketing_name),
            device=str(row.device),
            model=str(row.model),
        )
        for row in limited.itertuples()
    ]

    return DeviceLookupResponse(
        total_matches=total_matches,
        limit=limit,
        page=page,
        total_pages=total_pages,
        results=results,
    )


async def _complete_cold_start() -> None:
    global _cold_start_pending, _cold_start_task
    try:
        await asyncio.sleep(COLD_START_DELAY_SECONDS)
        _cold_start_pending = False
    finally:
        _cold_start_task = None


async def _ensure_service_ready() -> None:
    global _cold_start_lock, _cold_start_task
    if not _cold_start_pending:
        return

    if _cold_start_lock is None:
        _cold_start_lock = asyncio.Lock()

    async with _cold_start_lock:
        if not _cold_start_pending:
            return

        if _cold_start_task is None:
            _cold_start_task = asyncio.create_task(_complete_cold_start())

        retry_after = max(1, int(COLD_START_DELAY_SECONDS)) if COLD_START_DELAY_SECONDS else 1
        raise HTTPException(
            status_code=503,
            detail="Service is warming up. Please retry shortly.",
            headers={"Retry-After": str(retry_after)},
        )


@asynccontextmanager
async def lifespan(_: FastAPI) -> AsyncIterator[None]:
    try:
        _load_dataset()
    except RuntimeError as exc:
        raise RuntimeError(str(exc)) from exc
    yield
    cache_clear = getattr(_load_dataset, "cache_clear", None)
    if callable(cache_clear):  # pragma: no branch - simple guard
        cache_clear()


<<<<<<< HEAD
# Initialize rate limiter with token bucket algorithm
# 50 requests per 30 minutes with burst allowance of 20 requests per 5 minutes
limiter = Limiter(
    key_func=get_remote_address,
    storage_uri="memory://",
    strategy="moving-window",
)
=======
# Initialize rate limiter


def _client_identifier(request: Request) -> str:
    """Return a stable client identifier taking reverse proxies into account."""
    forwarded_for = request.headers.get("x-forwarded-for")
    if forwarded_for:
        for part in forwarded_for.split(","):
            ip = part.strip()
            if ip:
                return ip

    real_ip = request.headers.get("x-real-ip")
    if real_ip:
        return real_ip.strip()

    cf_ip = request.headers.get("cf-connecting-ip")
    if cf_ip:
        return cf_ip.strip()

    client = request.client
    if client and client.host:
        return client.host

    return "unknown"


limiter = Limiter(key_func=_client_identifier, headers_enabled=True)
>>>>>>> c217569e

app = FastAPI(title=APP_TITLE, lifespan=lifespan)
app.state.limiter = limiter
app.add_middleware(SlowAPIMiddleware)


async def _log_rate_limit_exceeded(request: Request, exc: RateLimitExceeded):
    client_id = _client_identifier(request)
    route = request.url.path
    if RATE_LIMIT_LOG_ENABLED:
        _rate_limit_logger.info("blocked client=%s route=%s", client_id, route)
    return _rate_limit_exceeded_handler(request, exc)


app.add_exception_handler(RateLimitExceeded, _log_rate_limit_exceeded)  # type: ignore[arg-type]

app.add_middleware(
    CORSMiddleware,
    allow_origins=[
        "https://kmtempe.github.io",
        "http://localhost:5173",
        "http://127.0.0.1:5173",
    ],
    allow_methods=["GET"],
    allow_headers=["*"],
)


@app.get("/health", tags=["health"])  # pragma: no cover - trivial
async def read_health() -> dict[str, str]:
    status = "initializing" if _cold_start_pending else "ok"
    return {"status": status}


@app.get(
    "/check",
    response_model=DeviceLookupResponse,
    tags=["devices"],
)
@limiter.limit("200/30minutes;50/5minutes")
async def check_device(
    request: Request,
    response: Response,
    brand: Optional[str] = Query(
        None, description="Filter by retail brand (case-insensitive substring match)."
    ),
    marketing_name: Optional[str] = Query(
        None, description="Filter by marketing name (case-insensitive substring match)."
    ),
    device: Optional[str] = Query(
        None, description="Filter by device code (case-insensitive substring match)."
    ),
    model: Optional[str] = Query(
        None, description="Filter by model identifier (case-insensitive substring match)."
    ),
    limit: int = Query(
        DEFAULT_LIMIT,
        gt=0,
        le=500,
        description="Maximum number of matching records to include in the response.",
    ),
    page: int = Query(
        1,
        ge=1,
        description="Page number to return (1-indexed).",
    ),
) -> DeviceLookupResponse:
    await _ensure_service_ready()

    if not any([brand, marketing_name, device, model]):
        raise HTTPException(
            status_code=400,
            detail="At least one filter parameter (brand, marketing_name, device, model) is required.",
        )

    # Add HTTP cache headers (24 hours since dataset updates daily)
    response.headers["Cache-Control"] = "public, max-age=86400"
    response.headers["Vary"] = "Accept-Encoding"

    return _filter_devices(
        brand=brand,
        marketing_name=marketing_name,
        device=device,
        model=model,
        limit=limit,
        page=page,
    )<|MERGE_RESOLUTION|>--- conflicted
+++ resolved
@@ -259,15 +259,6 @@
         cache_clear()
 
 
-<<<<<<< HEAD
-# Initialize rate limiter with token bucket algorithm
-# 50 requests per 30 minutes with burst allowance of 20 requests per 5 minutes
-limiter = Limiter(
-    key_func=get_remote_address,
-    storage_uri="memory://",
-    strategy="moving-window",
-)
-=======
 # Initialize rate limiter
 
 
@@ -296,7 +287,6 @@
 
 
 limiter = Limiter(key_func=_client_identifier, headers_enabled=True)
->>>>>>> c217569e
 
 app = FastAPI(title=APP_TITLE, lifespan=lifespan)
 app.state.limiter = limiter
