--- conflicted
+++ resolved
@@ -212,67 +212,6 @@
     assert len(payload["results"]) == 0  # No results on this page
 
 
-<<<<<<< HEAD
-def test_http_cache_headers_present(client: TestClient) -> None:
-    """Test that HTTP cache headers are set on successful responses."""
-    response = client.get("/check", params={"model": "GR1YH"})
-    assert response.status_code == 200
-    
-    # Check Cache-Control header
-    assert "Cache-Control" in response.headers
-    cache_control = response.headers["Cache-Control"]
-    assert "public" in cache_control
-    assert "max-age=86400" in cache_control  # 24 hours
-    
-    # Check Vary header for proper caching
-    assert "Vary" in response.headers
-    assert "Accept-Encoding" in response.headers["Vary"]
-
-
-def test_http_cache_headers_consistent_across_requests(client: TestClient) -> None:
-    """Test that cache headers are consistent for identical requests."""
-    params = {"brand": "Google", "limit": 50}
-    
-    response1 = client.get("/check", params=params)
-    response2 = client.get("/check", params=params)
-    
-    assert response1.status_code == 200
-    assert response2.status_code == 200
-    
-    # Both should have identical cache headers
-    assert response1.headers["Cache-Control"] == response2.headers["Cache-Control"]
-    assert response1.json() == response2.json()
-
-
-def test_http_cache_not_applied_to_errors(client: TestClient) -> None:
-    """Test that cache headers are not preventing error responses."""
-    # Invalid request (no filter)
-    response = client.get("/check")
-    assert response.status_code == 400
-    # Error responses shouldn't have our custom cache headers
-    # (FastAPI may add its own headers, but we don't set them)
-
-
-def test_different_parameters_different_cache(client: TestClient) -> None:
-    """Test that different search parameters would result in different cache entries."""
-    # This tests that the endpoint properly handles different parameters
-    # Frontend cache will handle the actual caching logic
-    
-    response1 = client.get("/check", params={"brand": "Google"})
-    response2 = client.get("/check", params={"brand": "Nothing"})
-    
-    assert response1.status_code == 200
-    assert response2.status_code == 200
-    
-    data1 = response1.json()
-    data2 = response2.json()
-    
-    # Different parameters should return different results
-    assert data1["results"] != data2["results"]
-    # Verify we got different devices
-    assert data1["results"][0]["device"] == "akita"
-    assert data2["results"][0]["device"] == "nothing"
-=======
 def test_check_returns_503_during_simulated_cold_start(
     monkeypatch: pytest.MonkeyPatch, client: TestClient
 ) -> None:
@@ -284,4 +223,3 @@
     response = client.get("/check", params={"brand": "Google"})
     assert response.status_code == 503
     assert "Retry-After" in response.headers
->>>>>>> c217569e
