--- conflicted
+++ resolved
@@ -33,11 +33,6 @@
 .DS_Store
 Thumbs.db
 
-<<<<<<< HEAD
-# Project-specific ignores
-KNOWN_ISSUES.md
-test-rate-limiter.js
-=======
 # Logs
 logs/
 
@@ -46,4 +41,4 @@
 
 
 KNOWN_ISSUES.md
->>>>>>> c217569e
+test-rate-limiter.js